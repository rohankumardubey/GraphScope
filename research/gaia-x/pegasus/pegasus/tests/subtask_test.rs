//
//! Copyright 2020 Alibaba Group Holding Limited.
//!
//! Licensed under the Apache License, Version 2.0 (the "License");
//! you may not use this file except in compliance with the License.
//! You may obtain a copy of the License at
//!
//! http://www.apache.org/licenses/LICENSE-2.0
//!
//! Unless required by applicable law or agreed to in writing, software
//! distributed under the License is distributed on an "AS IS" BASIS,
//! WITHOUT WARRANTIES OR CONDITIONS OF ANY KIND, either express or implied.
//! See the License for the specific language governing permissions and
//! limitations under the License.

use pegasus::api::{CorrelatedSubTask, Count, Map, Sink, HasAny, Limit};
use pegasus::JobConf;
use std::collections::HashMap;

#[test]
fn apply_x_map_flatmap_count_x_test() {
    let mut conf = JobConf::new("apply_x_map_flatmap_count_x_test");
    conf.set_workers(2);
    let num = 1000u32;
    let mut result = pegasus::run(conf, move || {
        let index = pegasus::get_current_worker().index;
        move |input, output| {
            let src = if index == 0 { input.input_from(0..num) } else { input.input_from(num..2 * num) }?;

            src.apply(|sub| {
                sub.map(|i| Ok(i + 1))?
                    .repartition(|x| Ok(*x as u64))
                    .flat_map(|i| Ok(0..i))?
                    .count()
            })?
            .sink_into(output)
        }
    })
    .expect("build job failure");

    let mut count = 0;
    while let Some(Ok(d)) = result.next() {
        if count < 10 {
            println!("{}: {}=>{}", count, d.0, d.1);
        }
        let cnt = Some(d.0)
            .into_iter()
            .map(|i| i + 1)
            .flat_map(|i| (0..i))
            .count() as u64;
        assert_eq!(cnt, d.1);
        count += 1;
    }
    assert_eq!(count, num * 2);
}

fn apply_x_flatmap_flatmap_count_x_test(workers: u32) {
    let name = format!("apply_x_flatmap_flatmap_count_x_{}_test", workers);
    let mut conf = JobConf::new(name);
    conf.set_workers(workers);
    let num = 100u32;
    let mut result = pegasus::run(conf, move || {
        let index = pegasus::get_current_worker().index;
        let source = (num * index)..(index + 1u32) * num;
        move |input, output| {
            let src = input.input_from(source)?;
            src.apply(|sub| {
                sub.flat_map(|i| Ok(0..i + 1))?
                    .repartition(|x| Ok(*x as u64))
                    .flat_map(|i| Ok(0..i))?
                    .count()
            })?
            .sink_into(output)
        }
    })
    .expect("build job failure");

    let mut count = 0;
    while let Some(Ok((p, cnt))) = result.next() {
        let expected = (0..p + 1).flat_map(|i| (0..i)).count() as u64;
        assert_eq!(expected, cnt, "{} expected cnt = {}", p, expected);
        count += 1;
    }
    assert_eq!(count, num * workers);
}

#[test]
fn apply_x_flatmap_flatmap_count_x_2_test() {
    apply_x_flatmap_flatmap_count_x_test(2)
}

#[test]
fn apply_x_flatmap_flatmap_count_x_3_test() {
    apply_x_flatmap_flatmap_count_x_test(3)
}

#[test]
fn apply_x_flatmap_flatmap_count_x_4_test() {
    apply_x_flatmap_flatmap_count_x_test(4)
}

#[test]
fn apply_x_flatmap_flatmap_count_x_5_test() {
    apply_x_flatmap_flatmap_count_x_test(5)
}

#[test]
fn apply_x_flatmap_flatmap_count_x_6_test() {
    apply_x_flatmap_flatmap_count_x_test(6)
}

#[test]
fn apply_x_flatmap_flatmap_count_x_7_test() {
    apply_x_flatmap_flatmap_count_x_test(7)
}

#[test]
fn apply_x_flatmap_flatmap_count_x_8_test() {
    apply_x_flatmap_flatmap_count_x_test(8)
}

#[test]
fn apply_x_flatmap_flatmap_agg_map_count_x_test() {
    let mut conf = JobConf::new("apply_x_flatmap_flatmap_agg_map_count_x_test");
    conf.set_workers(2);
    let num = 100u32;
    let mut result = pegasus::run(conf, move || {
        let index = pegasus::get_current_worker().index;
        move |input, output| {
            let src = if index == 0 { input.input_from(0..num) } else { input.input_from(num..2 * num) }?;
            src.apply(|sub| {
                sub.flat_map(|i| Ok(0..i + 1))?
                    .repartition(|x| Ok(*x as u64))
                    .flat_map(|i| Ok(0..i))?
                    .aggregate()
                    .map(|x| Ok(x + 1))?
                    .count()
            })?
            .sink_into(output)
        }
    })
    .expect("build job failure");

    let mut count = 0;
    while let Some(Ok((p, cnt))) = result.next() {
        let expected = (0..p + 1).flat_map(|i| (0..i)).count() as u64;
        assert_eq!(expected, cnt, "{} expected cnt = {}", p, expected);
        count += 1;
    }
    assert_eq!(count, num * 2);
}

#[test]
fn apply_x_flatmap_any_x_test() {
    let mut conf = JobConf::new("apply_x_flatmap_any_x_test");
    conf.set_workers(2);
    let mut result = pegasus::run(conf, || {
        |input, output| {
            input
                .input_from(0..1000u32)?
                .apply(|sub| {
                    sub.repartition(|x| Ok(*x as u64))
                        .flat_map(|i| Ok(std::iter::repeat(i)))?
                        .any()
                })?
                .sink_into(output)
        }
    })
        .expect("build job failure");

    let mut count = 0;
    while let Some(Ok(d)) = result.next() {
        assert!(d.0 < 1000);
        assert!(d.1);
        count += 1;
    }

    assert_eq!(count, 2000);
}

<<<<<<< HEAD
fn read_test_data1() -> HashMap<u64, Vec<u64>> {
    use std::io::{BufReader, BufRead};
    use std::fs::File;

    let mut map: HashMap<u64, Vec<u64>> = HashMap::new();
    let reader = BufReader::new(File::open("tests/data/bug1_data.csv").unwrap());
    for _line in reader.lines() {
        let line = _line.unwrap();
        let mut data = line.split('|');
        let v = data.next().unwrap().parse().unwrap();
        let nbr: Vec<u64> = data.map(|s|s.parse().unwrap()).collect();
        map.entry(v)
            .or_insert_with(Vec::new)
            .extend(nbr.into_iter());
    }
    map
}

#[test]
fn apply_flatmap_limit_unexpected_results() {
    use std::sync::Arc;

    let mut conf = JobConf::new("apply_flatmap_limit_unexpected_results");
    let datasets = read_test_data1();
    let data = Arc::new(datasets);
    let expected_cnt = data.len() as u64;

    conf.set_workers(4);
    let mut result = pegasus::run(conf, move || {
        let index = pegasus::get_current_worker().index;
        let data_cloned1 = data.clone();
        let data_cloned2 = data.clone();

        move |input, output| {
            let src = if index == 0 {
                input.input_from({
                    let vec: Vec<u64> = data_cloned1.keys().map(|x| *x).collect();
                    vec.into_iter()
                })?
            } else {
                input.input_from(vec![].into_iter())?
            };
            src
                .apply(move |sub| {
                    sub.repartition(|v| Ok(*v))
                        .flat_map(move |v| {
                            let vec: Vec<u64> = data_cloned2.get(&v).unwrap().iter()
                                .map(|x| *x).collect();
                            Ok(vec.into_iter())
                        })?
                        .limit(1)?
                        .count()
                })?
                .filter_map(|(v, cnt)| if cnt == 0 { Ok(None) } else { Ok(Some(v)) })?
                .count()?
                .sink_into(output)
        }
    })
        .expect("build job failure");

    while let Some(Ok(cnt)) = result.next() {
        assert_eq!(cnt, expected_cnt);
    }
}
=======
//#[test]
// fn apply_x_flatmap_flatmap_any_x_test() {
//     let mut conf = JobConf::new("apply_x_flatmap_flatmap_any_x_test");
//     conf.set_workers(2);
//     conf.batch_capacity = 8;
//     let mut result = pegasus::run(conf, || {
//         |input, output| {
//             input
//                 .input_from(0..100u32)?
//                 .apply(|sub| {
//                     sub.repartition(|x| Ok(*x as u64))
//                         .flat_map(|i| Ok((0..i + 2).cycle()))?
//                         .repartition(|x| Ok(*x as u64))
//                         .flat_map(|i| Ok(std::iter::repeat(i)))?
//                         .any()
//                 })?
//                 .sink_into(output)
//         }
//     })
//         .expect("build job failure");
//
//     let mut count = 0;
//     while let Some(Ok(d)) = result.next() {
//         assert!(d.0 < 100);
//         assert!(d.1);
//         count += 1;
//     }
//
//     assert_eq!(count, 200);
// }
>>>>>>> 59df659d
<|MERGE_RESOLUTION|>--- conflicted
+++ resolved
@@ -13,9 +13,8 @@
 //! See the License for the specific language governing permissions and
 //! limitations under the License.
 
-use pegasus::api::{CorrelatedSubTask, Count, Map, Sink, HasAny, Limit};
+use pegasus::api::{CorrelatedSubTask, Count, Map, Sink, HasAny};
 use pegasus::JobConf;
-use std::collections::HashMap;
 
 #[test]
 fn apply_x_map_flatmap_count_x_test() {
@@ -178,7 +177,6 @@
     assert_eq!(count, 2000);
 }
 
-<<<<<<< HEAD
 fn read_test_data1() -> HashMap<u64, Vec<u64>> {
     use std::io::{BufReader, BufRead};
     use std::fs::File;
@@ -242,36 +240,4 @@
     while let Some(Ok(cnt)) = result.next() {
         assert_eq!(cnt, expected_cnt);
     }
-}
-=======
-//#[test]
-// fn apply_x_flatmap_flatmap_any_x_test() {
-//     let mut conf = JobConf::new("apply_x_flatmap_flatmap_any_x_test");
-//     conf.set_workers(2);
-//     conf.batch_capacity = 8;
-//     let mut result = pegasus::run(conf, || {
-//         |input, output| {
-//             input
-//                 .input_from(0..100u32)?
-//                 .apply(|sub| {
-//                     sub.repartition(|x| Ok(*x as u64))
-//                         .flat_map(|i| Ok((0..i + 2).cycle()))?
-//                         .repartition(|x| Ok(*x as u64))
-//                         .flat_map(|i| Ok(std::iter::repeat(i)))?
-//                         .any()
-//                 })?
-//                 .sink_into(output)
-//         }
-//     })
-//         .expect("build job failure");
-//
-//     let mut count = 0;
-//     while let Some(Ok(d)) = result.next() {
-//         assert!(d.0 < 100);
-//         assert!(d.1);
-//         count += 1;
-//     }
-//
-//     assert_eq!(count, 200);
-// }
->>>>>>> 59df659d
+}